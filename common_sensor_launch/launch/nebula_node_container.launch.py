--- conflicted
+++ resolved
@@ -357,7 +357,6 @@
     add_launch_arg("use_multithread", "False", "use multithread")
     add_launch_arg("use_intra_process", "False", "use ROS 2 component container communication")
     add_launch_arg("container_name", "nebula_node_container")
-<<<<<<< HEAD
     add_launch_arg("ptp_profile", "1588v2")
     add_launch_arg("ptp_transport_type", "L2")
     add_launch_arg("ptp_switch_type", "TSN")
@@ -365,7 +364,6 @@
     add_launch_arg("output_as_sensor_frame", "True", "output final pointcloud in sensor frame")
     add_launch_arg("diag_span", "1000", "")
     add_launch_arg("delay_monitor_ms", "2000", "")
-=======
     add_launch_arg("output_as_sensor_frame", "True", "output final pointcloud in sensor frame")
 
     add_launch_arg("enable_blockage_diag", "true")
@@ -377,7 +375,6 @@
         "blockage_diagnostics_param_file",
         [FindPackageShare("common_sensor_launch"), "/config/blockage_diagnostics_param_file.yaml"],
     )
->>>>>>> 4eb33785
 
     set_container_executable = SetLaunchConfiguration(
         "container_executable",
