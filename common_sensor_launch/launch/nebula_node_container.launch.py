--- conflicted
+++ resolved
@@ -154,70 +154,10 @@
         )
     )
 
-<<<<<<< HEAD
-    # There is an issue where hw_monitor crashes due to data race,
-    # so the monitor will now only be launched when explicitly specified with a launch command.
-    launch_hw_monitor: bool = IfCondition(LaunchConfiguration("launch_hw_monitor")).evaluate(
-        context
-    )
-    launch_driver: bool = IfCondition(LaunchConfiguration("launch_driver")).evaluate(context)
-    if launch_hw_monitor and launch_driver:
-        nodes.append(
-            ComposableNode(
-                package="nebula_ros",
-                plugin=sensor_make + "HwMonitorRosWrapper",
-                name=sensor_make.lower() + "_hw_monitor_ros_wrapper_node",
-                parameters=[
-                    {
-                        "sensor_model": sensor_model,
-                        **create_parameter_dict(
-                            "return_mode",
-                            "frame_id",
-                            "scan_phase",
-                            "sensor_ip",
-                            "host_ip",
-                            "data_port",
-                            "gnss_port",
-                            "packet_mtu_size",
-                            "rotation_speed",
-                            "cloud_min_angle",
-                            "cloud_max_angle",
-                            "diag_span",
-                            "dual_return_distance_threshold",
-                            "delay_monitor_ms",
-                        ),
-                    },
-                ],
-                extra_arguments=[
-                    {"use_intra_process_comms": LaunchConfiguration("use_intra_process")}
-                ],
-            )
-        )
-=======
-    cropbox_parameters = create_parameter_dict("input_frame", "output_frame")
-    cropbox_parameters["negative"] = True
->>>>>>> fdbcf80e
-
     vehicle_info = get_vehicle_info(context)
     mirror_info = load_composable_node_param("vehicle_mirror_param_file")
 
     if IfCondition(LaunchConfiguration("use_cuda_preprocessor")).evaluate(context):
-        nodes.append(
-            ComposableNode(
-                package="autoware_cuda_pointcloud_preprocessor",
-                plugin="autoware::cuda_organized_pointcloud_adapter::CudaOrganizedPointcloudAdapterNode",
-                name="cuda_organized_pointcloud_adapter_node",
-                remappings=[
-                    ("~/input/pointcloud", "pointcloud_raw_ex"),
-                    ("~/output/pointcloud", "cuda_points"),
-                    ("~/output/pointcloud/cuda", "cuda_points/cuda"),
-                ],
-                # The whole node can not set use_intra_process due to type negotiation internal topics
-                # extra_arguments=[{"use_intra_process_comms": LaunchConfiguration("use_intra_process")}],
-            )
-        )
-
-<<<<<<< HEAD
         preprocessor_parameters = {}
         preprocessor_parameters["crop_box.min_x"] = [
             vehicle_info["min_longitudinal_offset"],
@@ -243,22 +183,7 @@
             vehicle_info["max_height_offset"],
             mirror_info["max_height_offset"],
         ]
-=======
-    mirror_info = get_vehicle_mirror_info(context)
-    cropbox_parameters["min_x"] = mirror_info["min_longitudinal_offset"]
-    cropbox_parameters["max_x"] = mirror_info["max_longitudinal_offset"]
-    cropbox_parameters["min_y"] = mirror_info["min_lateral_offset"]
-    cropbox_parameters["max_y"] = mirror_info["max_lateral_offset"]
-    cropbox_parameters["min_z"] = mirror_info["min_height_offset"]
-    cropbox_parameters["max_z"] = mirror_info["max_height_offset"]
->>>>>>> fdbcf80e
-
-        ring_outlier_filter_node_param = ParameterFile(
-            param_file=LaunchConfiguration("ring_outlier_filter_node_param_file").perform(context),
-            allow_substs=True,
-        )
-
-<<<<<<< HEAD
+
         nodes.append(
             ComposableNode(
                 package="autoware_cuda_pointcloud_preprocessor",
@@ -266,12 +191,11 @@
                 name="cuda_pointcloud_preprocessor_node",
                 parameters=[
                     preprocessor_parameters,
-                    load_composable_node_param("distortion_corrector_node_param_file"),
+                    distortion_corrector_node_param,
                     ring_outlier_filter_node_param,
                 ],
                 remappings=[
-                    ("~/input/pointcloud", "cuda_points"),
-                    ("~/input/pointcloud/cuda", "cuda_points/cuda"),
+                    ("~/input/pointcloud", "pointcloud_raw_ex"),
                     ("~/input/twist", "/sensing/vehicle_velocity_converter/twist_with_covariance"),
                     ("~/input/imu", "/sensing/imu/imu_data"),
                     ("~/output/pointcloud", "pointcloud_before_sync"),
@@ -280,27 +204,11 @@
                 # The whole node can not set use_intra_process due to type negotiation internal topics
                 # extra_arguments=[{"use_intra_process_comms": LaunchConfiguration("use_intra_process")}],
             )
-=======
-    nodes.append(
-        ComposableNode(
-            package="autoware_pointcloud_preprocessor",
-            plugin="autoware::pointcloud_preprocessor::DistortionCorrectorComponent",
-            name="distortion_corrector_node",
-            remappings=[
-                ("~/input/twist", "/sensing/vehicle_velocity_converter/twist_with_covariance"),
-                ("~/input/imu", "/sensing/imu/imu_data"),
-                ("~/input/pointcloud", "mirror_cropped/pointcloud_ex"),
-                ("~/output/pointcloud", "rectified/pointcloud_ex"),
-            ],
-            parameters=[distortion_corrector_node_param],
-            extra_arguments=[{"use_intra_process_comms": LaunchConfiguration("use_intra_process")}],
->>>>>>> fdbcf80e
         )
     else:
         cropbox_parameters = create_parameter_dict("input_frame", "output_frame")
         cropbox_parameters["negative"] = True
 
-<<<<<<< HEAD
         vehicle_info = get_vehicle_info(context)
         cropbox_parameters["min_x"] = vehicle_info["min_longitudinal_offset"]
         cropbox_parameters["max_x"] = vehicle_info["max_longitudinal_offset"]
@@ -324,16 +232,8 @@
                 ],
             )
         )
-=======
-    # Ring Outlier Filter is the last component in the pipeline, so control the output frame here
-    if LaunchConfiguration("output_as_sensor_frame").perform(context).lower() == "true":
-        ring_outlier_output_frame = {"output_frame": LaunchConfiguration("frame_id")}
-    else:
-        # keep the output frame as the input frame
-        ring_outlier_output_frame = {"output_frame": ""}
->>>>>>> fdbcf80e
-
-        mirror_info = load_composable_node_param("vehicle_mirror_param_file")
+
+        mirror_info = get_vehicle_mirror_info(context)
         cropbox_parameters["min_x"] = mirror_info["min_longitudinal_offset"]
         cropbox_parameters["max_x"] = mirror_info["max_longitudinal_offset"]
         cropbox_parameters["min_y"] = mirror_info["min_lateral_offset"]
@@ -368,16 +268,11 @@
                     ("~/input/pointcloud", "mirror_cropped/pointcloud_ex"),
                     ("~/output/pointcloud", "rectified/pointcloud_ex"),
                 ],
-                parameters=[load_composable_node_param("distortion_corrector_node_param_file")],
+                parameters=[distortion_corrector_node_param],
                 extra_arguments=[
                     {"use_intra_process_comms": LaunchConfiguration("use_intra_process")}
                 ],
             )
-        )
-
-        ring_outlier_filter_node_param = ParameterFile(
-            param_file=LaunchConfiguration("ring_outlier_filter_node_param_file").perform(context),
-            allow_substs=True,
         )
 
         # Ring Outlier Filter is the last component in the pipeline, so control the output frame here
@@ -403,7 +298,7 @@
             )
         )
 
-    if launch_driver:
+    if IfCondition(LaunchConfiguration("launch_driver")).evaluate(context):
         nodes.append(
             ComposableNode(
                 package="nebula_ros",
@@ -529,14 +424,10 @@
     add_launch_arg("output_frame", LaunchConfiguration("base_frame"), "use for cropbox")
     add_launch_arg("use_multithread", "False", "use multithread")
     add_launch_arg("use_intra_process", "False", "use ROS 2 component container communication")
-<<<<<<< HEAD
-    add_launch_arg("container_name", "nebula_node_container")
+    add_launch_arg("lidar_container_name", "nebula_node_container")
     add_launch_arg("pointcloud_container_name", "pointcloud_container")
     add_launch_arg("use_pointcloud_container", "False")
     add_launch_arg("use_cuda_preprocessor", "False")
-=======
-    add_launch_arg("lidar_container_name", "nebula_node_container")
->>>>>>> fdbcf80e
     add_launch_arg("ptp_profile", "1588v2")
     add_launch_arg("ptp_transport_type", "L2")
     add_launch_arg("ptp_switch_type", "TSN")
