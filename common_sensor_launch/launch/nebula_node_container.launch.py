# Copyright 2023 Tier IV, Inc. All rights reserved.
#
# Licensed under the Apache License, Version 2.0 (the "License");
# you may not use this file except in compliance with the License.
# You may obtain a copy of the License at
#
#     http://www.apache.org/licenses/LICENSE-2.0
#
# Unless required by applicable law or agreed to in writing, software
# distributed under the License is distributed on an "AS IS" BASIS,
# WITHOUT WARRANTIES OR CONDITIONS OF ANY KIND, either express or implied.
# See the License for the specific language governing permissions and
# limitations under the License.

import os

from ament_index_python.packages import get_package_share_directory
import launch
from launch.actions import DeclareLaunchArgument
from launch.actions import OpaqueFunction
from launch.actions import SetLaunchConfiguration
from launch.conditions import IfCondition
from launch.conditions import UnlessCondition
from launch.substitutions import LaunchConfiguration
from launch_ros.actions import ComposableNodeContainer
from launch_ros.actions import LoadComposableNodes
from launch_ros.descriptions import ComposableNode
from launch_ros.parameter_descriptions import ParameterFile
import yaml


def get_lidar_make(sensor_name):
    if sensor_name[:6].lower() == "pandar":
        return "Hesai", ".csv"
    elif sensor_name[:3].lower() in ["hdl", "vlp", "vls"]:
        return "Velodyne", ".yaml"
    elif sensor_name.lower() in ["helios", "bpearl"]:
        return "Robosense", None
    return "unrecognized_sensor_model"


def get_vehicle_info(context):
    # TODO(TIER IV): Use Parameter Substitution after we drop Galactic support
    # https://github.com/ros2/launch_ros/blob/master/launch_ros/launch_ros/substitutions/parameter.py
    gp = context.launch_configurations.get("ros_params", {})
    if not gp:
        gp = dict(context.launch_configurations.get("global_params", {}))
    p = {}
    p["vehicle_length"] = gp["front_overhang"] + gp["wheel_base"] + gp["rear_overhang"]
    p["vehicle_width"] = gp["wheel_tread"] + gp["left_overhang"] + gp["right_overhang"]
    p["min_longitudinal_offset"] = -gp["rear_overhang"]
    p["max_longitudinal_offset"] = gp["front_overhang"] + gp["wheel_base"]
    p["min_lateral_offset"] = -(gp["wheel_tread"] / 2.0 + gp["right_overhang"])
    p["max_lateral_offset"] = gp["wheel_tread"] / 2.0 + gp["left_overhang"]
    p["min_height_offset"] = 0.0
    p["max_height_offset"] = gp["vehicle_height"]
    return p


def get_vehicle_mirror_info(context):
    path = LaunchConfiguration("vehicle_mirror_param_file").perform(context)
    with open(path, "r") as f:
        p = yaml.safe_load(f)["/**"]["ros__parameters"]
    return p


def launch_setup(context, *args, **kwargs):
    def load_composable_node_param(param_path):
        with open(LaunchConfiguration(param_path).perform(context), "r") as f:
            return yaml.safe_load(f)["/**"]["ros__parameters"]

    def create_parameter_dict(*args):
        result = {}
        for x in args:
            result[x] = LaunchConfiguration(x)
        return result

    # Model and make
    sensor_model = LaunchConfiguration("sensor_model").perform(context)
    sensor_make, sensor_extension = get_lidar_make(sensor_model)
    nebula_decoders_share_dir = get_package_share_directory("nebula_decoders")

    # Calibration file
    if sensor_extension is not None:  # Velodyne and Hesai
        sensor_calib_fp = os.path.join(
            nebula_decoders_share_dir,
            "calibration",
            sensor_make.lower(),
            sensor_model + sensor_extension,
        )
        assert os.path.exists(
            sensor_calib_fp
        ), "Sensor calib file under calibration/ was not found: {}".format(sensor_calib_fp)
    else:  # Robosense
        sensor_calib_fp = ""

    # Pointcloud preprocessor parameters
    distortion_corrector_node_param = ParameterFile(
        param_file=LaunchConfiguration("distortion_correction_node_param_path").perform(context),
        allow_substs=True,
    )
    ring_outlier_filter_node_param = ParameterFile(
        param_file=LaunchConfiguration("ring_outlier_filter_node_param_path").perform(context),
        allow_substs=True,
    )

    nodes = []

    if UnlessCondition(LaunchConfiguration("use_pointcloud_container")).evaluate(context):
        nodes.append(
            ComposableNode(
                package="autoware_glog_component",
                plugin="autoware::glog_component::GlogComponent",
                name="glog_component",
            )
        )

    nodes.append(
        ComposableNode(
            package="nebula_ros",
            plugin=sensor_make + "RosWrapper",
            name=sensor_make.lower() + "_ros_wrapper_node",
            parameters=[
                {
                    "calibration_file": sensor_calib_fp,
                    "sensor_model": sensor_model,
                    "launch_hw": LaunchConfiguration("launch_driver"),
                    **create_parameter_dict(
                        "host_ip",
                        "sensor_ip",
                        "multicast_ip",
                        "advanced_diagnostics",
                        "data_port",
                        "return_mode",
                        "min_range",
                        "max_range",
                        "frame_id",
                        "scan_phase",
                        "dual_return_distance_threshold",
                        "rotation_speed",
                        "cloud_min_angle",
                        "cloud_max_angle",
                        "gnss_port",
                        "packet_mtu_size",
                        "setup_sensor",
                        "udp_only",
                        "ptp_profile",
                        "ptp_transport_type",
                        "ptp_switch_type",
                        "ptp_domain",
                        "diag_span",
                    ),
                },
            ],
            remappings=[
                # cSpell:ignore knzo25
                # TODO(knzo25): fix the remapping once nebula gets updated
                ("pandar_points", "pointcloud_raw_ex"),
                ("velodyne_points", "pointcloud_raw_ex"),
            ],
            extra_arguments=[{"use_intra_process_comms": LaunchConfiguration("use_intra_process")}],
        )
    )

    vehicle_info = get_vehicle_info(context)
    mirror_info = load_composable_node_param("vehicle_mirror_param_file")

    if IfCondition(LaunchConfiguration("use_cuda_preprocessor")).evaluate(context):
        preprocessor_parameters = {}
        preprocessor_parameters["crop_box.min_x"] = [
            vehicle_info["min_longitudinal_offset"],
            mirror_info["min_longitudinal_offset"],
        ]
        preprocessor_parameters["crop_box.max_x"] = [
            vehicle_info["max_longitudinal_offset"],
            mirror_info["max_longitudinal_offset"],
        ]
        preprocessor_parameters["crop_box.min_y"] = [
            vehicle_info["min_lateral_offset"],
            mirror_info["min_lateral_offset"],
        ]
        preprocessor_parameters["crop_box.max_y"] = [
            vehicle_info["max_lateral_offset"],
            mirror_info["max_lateral_offset"],
        ]
        preprocessor_parameters["crop_box.min_z"] = [
            vehicle_info["min_height_offset"],
            mirror_info["min_height_offset"],
        ]
        preprocessor_parameters["crop_box.max_z"] = [
            vehicle_info["max_height_offset"],
            mirror_info["max_height_offset"],
        ]

        nodes.append(
            ComposableNode(
                package="autoware_cuda_pointcloud_preprocessor",
                plugin="autoware::cuda_pointcloud_preprocessor::CudaPointcloudPreprocessorNode",
                name="cuda_pointcloud_preprocessor_node",
                parameters=[
                    preprocessor_parameters,
                    distortion_corrector_node_param,
                    ring_outlier_filter_node_param,
                ],
                remappings=[
                    ("~/input/pointcloud", "pointcloud_raw_ex"),
                    ("~/input/twist", "/sensing/vehicle_velocity_converter/twist_with_covariance"),
                    ("~/input/imu", "/sensing/imu/imu_data"),
                    ("~/output/pointcloud", "pointcloud_before_sync"),
                    ("~/output/pointcloud/cuda", "pointcloud_before_sync/cuda"),
                ],
                # The whole node can not set use_intra_process due to type negotiation internal topics
                # extra_arguments=[{"use_intra_process_comms": LaunchConfiguration("use_intra_process")}],
            )
        )
    else:
        cropbox_parameters = create_parameter_dict("input_frame", "output_frame")
        cropbox_parameters["negative"] = True

        vehicle_info = get_vehicle_info(context)
        cropbox_parameters["min_x"] = vehicle_info["min_longitudinal_offset"]
        cropbox_parameters["max_x"] = vehicle_info["max_longitudinal_offset"]
        cropbox_parameters["min_y"] = vehicle_info["min_lateral_offset"]
        cropbox_parameters["max_y"] = vehicle_info["max_lateral_offset"]
        cropbox_parameters["min_z"] = vehicle_info["min_height_offset"]
        cropbox_parameters["max_z"] = vehicle_info["max_height_offset"]

        nodes.append(
            ComposableNode(
                package="autoware_pointcloud_preprocessor",
                plugin="autoware::pointcloud_preprocessor::CropBoxFilterComponent",
                name="crop_box_filter_self",
                remappings=[
                    ("input", "pointcloud_raw_ex"),
                    ("output", "self_cropped/pointcloud_ex"),
                ],
                parameters=[cropbox_parameters],
                extra_arguments=[
                    {"use_intra_process_comms": LaunchConfiguration("use_intra_process")}
                ],
            )
        )

        mirror_info = get_vehicle_mirror_info(context)
        cropbox_parameters["min_x"] = mirror_info["min_longitudinal_offset"]
        cropbox_parameters["max_x"] = mirror_info["max_longitudinal_offset"]
        cropbox_parameters["min_y"] = mirror_info["min_lateral_offset"]
        cropbox_parameters["max_y"] = mirror_info["max_lateral_offset"]
        cropbox_parameters["min_z"] = mirror_info["min_height_offset"]
        cropbox_parameters["max_z"] = mirror_info["max_height_offset"]

        nodes.append(
            ComposableNode(
                package="autoware_pointcloud_preprocessor",
                plugin="autoware::pointcloud_preprocessor::CropBoxFilterComponent",
                name="crop_box_filter_mirror",
                remappings=[
                    ("input", "self_cropped/pointcloud_ex"),
                    ("output", "mirror_cropped/pointcloud_ex"),
                ],
                parameters=[cropbox_parameters],
                extra_arguments=[
                    {"use_intra_process_comms": LaunchConfiguration("use_intra_process")}
                ],
            )
        )

        nodes.append(
            ComposableNode(
                package="autoware_pointcloud_preprocessor",
                plugin="autoware::pointcloud_preprocessor::DistortionCorrectorComponent",
                name="distortion_corrector_node",
                remappings=[
                    ("~/input/twist", "/sensing/vehicle_velocity_converter/twist_with_covariance"),
                    ("~/input/imu", "/sensing/imu/imu_data"),
                    ("~/input/pointcloud", "mirror_cropped/pointcloud_ex"),
                    ("~/output/pointcloud", "rectified/pointcloud_ex"),
                ],
                parameters=[distortion_corrector_node_param],
                extra_arguments=[
                    {"use_intra_process_comms": LaunchConfiguration("use_intra_process")}
                ],
            )
        )

        # Ring Outlier Filter is the last component in the pipeline, so control the output frame here
        if LaunchConfiguration("output_as_sensor_frame").perform(context).lower() == "true":
            ring_outlier_output_frame = {"output_frame": LaunchConfiguration("frame_id")}
        else:
            # keep the output frame as the input frame
            ring_outlier_output_frame = {"output_frame": ""}

        nodes.append(
            ComposableNode(
                package="autoware_pointcloud_preprocessor",
                plugin="autoware::pointcloud_preprocessor::RingOutlierFilterComponent",
                name="ring_outlier_filter",
                remappings=[
                    ("input", "rectified/pointcloud_ex"),
                    ("output", "pointcloud_before_sync"),
                ],
                parameters=[ring_outlier_filter_node_param, ring_outlier_output_frame],
                extra_arguments=[
                    {"use_intra_process_comms": LaunchConfiguration("use_intra_process")}
                ],
            )
        )

    if IfCondition(LaunchConfiguration("launch_driver")).evaluate(context):
        nodes.append(
            ComposableNode(
                package="nebula_ros",
                plugin=sensor_make + "HwInterfaceRosWrapper",
                # node is created in a global context, need to avoid name clash
                name=sensor_make.lower() + "_hw_interface_ros_wrapper_node",
                parameters=[
                    {
                        "sensor_model": sensor_model,
                        "calibration_file": sensor_calib_fp,
                        **create_parameter_dict(
                            "sensor_ip",
                            "host_ip",
                            "scan_phase",
                            "return_mode",
                            "frame_id",
                            "rotation_speed",
                            "data_port",
                            "gnss_port",
                            "cloud_min_angle",
                            "cloud_max_angle",
                            "packet_mtu_size",
                            "dual_return_distance_threshold",
                            "setup_sensor",
                            "ptp_profile",
                            "ptp_transport_type",
                            "ptp_switch_type",
                            "ptp_domain",
                            "retry_hw",
                        ),
                    }
                ],
            )
        )

    if IfCondition(LaunchConfiguration("enable_blockage_diag")).evaluate(context):
        nodes.append(
            ComposableNode(
                package="autoware_pointcloud_preprocessor",
                plugin="autoware::pointcloud_preprocessor::BlockageDiagComponent",
                name="blockage_diag",
                remappings=[
                    ("input", "pointcloud_raw_ex"),
                    ("output", "blockage_diag/pointcloud"),
                ],
                parameters=[
                    {
                        "angle_range": [
                            float(
                                context.perform_substitution(LaunchConfiguration("cloud_min_angle"))
                            ),
                            float(
                                context.perform_substitution(LaunchConfiguration("cloud_max_angle"))
                            ),
                        ],
                        "horizontal_ring_id": LaunchConfiguration("horizontal_ring_id"),
                        "vertical_bins": LaunchConfiguration("vertical_bins"),
                        "is_channel_order_top2down": LaunchConfiguration(
                            "is_channel_order_top2down"
                        ),
                        "max_distance_range": LaunchConfiguration("max_range"),
                        "horizontal_resolution": LaunchConfiguration("horizontal_resolution"),
                    }
                ]
                + [load_composable_node_param("blockage_diagnostics_param_file")],
                extra_arguments=[
                    {"use_intra_process_comms": LaunchConfiguration("use_intra_process")}
                ],
            )
        )

    # set container to run all required components in the same process
    container = ComposableNodeContainer(
        name=LaunchConfiguration("container_name"),
        namespace="pointcloud_preprocessor",
        package="rclcpp_components",
        executable=LaunchConfiguration("container_executable"),
        composable_node_descriptions=nodes,
        condition=UnlessCondition(LaunchConfiguration("use_pointcloud_container")),
        output="both",
    )

<<<<<<< HEAD
    load_composable_nodes = LoadComposableNodes(
        composable_node_descriptions=nodes,
        target_container=LaunchConfiguration("pointcloud_container_name"),
        condition=IfCondition(LaunchConfiguration("use_pointcloud_container")),
    )

    return [container, load_composable_nodes]
=======
    blockage_diag_component = ComposableNode(
        package="autoware_pointcloud_preprocessor",
        plugin="autoware::pointcloud_preprocessor::BlockageDiagComponent",
        name="blockage_diag",
        remappings=[
            ("input", "pointcloud_raw_ex"),
            ("output", "blockage_diag/pointcloud"),
        ],
        parameters=[
            {
                "angle_range": [
                    float(context.perform_substitution(LaunchConfiguration("cloud_min_angle"))),
                    float(context.perform_substitution(LaunchConfiguration("cloud_max_angle"))),
                ],
                "horizontal_ring_id": LaunchConfiguration("horizontal_ring_id"),
                "vertical_bins": LaunchConfiguration("vertical_bins"),
                "is_channel_order_top2down": LaunchConfiguration("is_channel_order_top2down"),
                "max_distance_range": LaunchConfiguration("max_range"),
                "horizontal_resolution": LaunchConfiguration("horizontal_resolution"),
            }
        ]
        + [load_composable_node_param("blockage_diagnostics_param_file")],
        extra_arguments=[{"use_intra_process_comms": LaunchConfiguration("use_intra_process")}],
    )

    blockage_diag_loader = LoadComposableNodes(
        composable_node_descriptions=[blockage_diag_component],
        target_container=container,
        condition=IfCondition(LaunchConfiguration("enable_blockage_diag")),
    )

    return [container, blockage_diag_loader]
>>>>>>> 6ebfda0b


def generate_launch_description():
    launch_arguments = []

    def add_launch_arg(name: str, default_value=None, description=None):
        # a default_value of None is equivalent to not passing that kwarg at all
        launch_arguments.append(
            DeclareLaunchArgument(name, default_value=default_value, description=description)
        )

    common_sensor_share_dir = get_package_share_directory("common_sensor_launch")

    add_launch_arg("sensor_model", description="sensor model name")
    add_launch_arg("config_file", "", description="sensor configuration file")
    add_launch_arg("launch_driver", "True", "do launch driver")
    add_launch_arg("setup_sensor", "True", "configure sensor")
    add_launch_arg("udp_only", "False", "use UDP only")
    add_launch_arg("retry_hw", "false", "retry hw")
    add_launch_arg("sensor_ip", "192.168.1.201", "device ip address")
    add_launch_arg(
        "multicast_ip",
        "",
        "the multicast group the sensor shall broadcast to. leave empty to disable multicast",
    )
    add_launch_arg("host_ip", "255.255.255.255", "host ip address")
    add_launch_arg("sync_angle", "0")
    add_launch_arg("cut_angle", "0.0")
    add_launch_arg("base_frame", "base_link", "base frame id")
    add_launch_arg("min_range", "0.3", "minimum view range for Velodyne sensors")
    add_launch_arg("max_range", "300.0", "maximum view range for Velodyne sensors")
    add_launch_arg("cloud_min_angle", "0", "minimum view angle setting on device")
    add_launch_arg("cloud_max_angle", "360", "maximum view angle setting on device")
    add_launch_arg("data_port", "2368", "device data port number")
    add_launch_arg("gnss_port", "2380", "device gnss port number")
    add_launch_arg("packet_mtu_size", "1500", "packet mtu size")
    add_launch_arg("rotation_speed", "600", "rotational frequency")
    add_launch_arg("dual_return_distance_threshold", "0.1", "dual return distance threshold")
    add_launch_arg("frame_id", "lidar", "frame id")
    add_launch_arg("input_frame", LaunchConfiguration("base_frame"), "use for cropbox")
    add_launch_arg("output_frame", LaunchConfiguration("base_frame"), "use for cropbox")
    add_launch_arg("diag_span", "1000")
    add_launch_arg("advanced_diagnostics", "false")
    add_launch_arg("use_multithread", "False", "use multithread")
    add_launch_arg("use_intra_process", "False", "use ROS 2 component container communication")
    add_launch_arg("lidar_container_name", "nebula_node_container")
    add_launch_arg("pointcloud_container_name", "pointcloud_container")
    add_launch_arg("use_pointcloud_container", "False")
    add_launch_arg("use_cuda_preprocessor", "False")
    add_launch_arg("ptp_profile", "1588v2")
    add_launch_arg("ptp_transport_type", "L2")
    add_launch_arg("ptp_switch_type", "TSN")
    add_launch_arg("ptp_domain", "0")
    add_launch_arg("ptp_lock_threshold", "100")
    add_launch_arg("output_as_sensor_frame", "True", "output final pointcloud in sensor frame")
    add_launch_arg("enable_blockage_diag", "true")
    add_launch_arg("horizontal_ring_id", "64")
    add_launch_arg("vertical_bins", "128")
    add_launch_arg("is_channel_order_top2down", "true")
    add_launch_arg("horizontal_resolution", "0.4")
    add_launch_arg(
        "blockage_diagnostics_param_file",
        os.path.join(
            common_sensor_share_dir,
            "config",
            "blockage_diagnostics.param.yaml",
        ),
        description="path to parameter file of blockage diagnostics node",
    )
    add_launch_arg(
        "vehicle_mirror_param_file",
        description="path to the file of vehicle mirror position yaml",
    )
    add_launch_arg(
        "distortion_correction_node_param_path",
        os.path.join(
            common_sensor_share_dir,
            "config",
            "distortion_corrector_node.param.yaml",
        ),
        description="path to parameter file of distortion correction node",
    )
    add_launch_arg(
        "ring_outlier_filter_node_param_path",
        os.path.join(
            common_sensor_share_dir,
            "config",
            "ring_outlier_filter_node.param.yaml",
        ),
        description="path to parameter file of ring outlier filter node",
    )

    set_container_executable = SetLaunchConfiguration(
        "container_executable",
        "component_container",
        condition=UnlessCondition(LaunchConfiguration("use_multithread")),
    )

    set_container_mt_executable = SetLaunchConfiguration(
        "container_executable",
        "component_container_mt",
        condition=IfCondition(LaunchConfiguration("use_multithread")),
    )

    return launch.LaunchDescription(
        launch_arguments
        + [set_container_executable, set_container_mt_executable]
        + [OpaqueFunction(function=launch_setup)]
    )<|MERGE_RESOLUTION|>--- conflicted
+++ resolved
@@ -306,42 +306,6 @@
             )
         )
 
-    if IfCondition(LaunchConfiguration("launch_driver")).evaluate(context):
-        nodes.append(
-            ComposableNode(
-                package="nebula_ros",
-                plugin=sensor_make + "HwInterfaceRosWrapper",
-                # node is created in a global context, need to avoid name clash
-                name=sensor_make.lower() + "_hw_interface_ros_wrapper_node",
-                parameters=[
-                    {
-                        "sensor_model": sensor_model,
-                        "calibration_file": sensor_calib_fp,
-                        **create_parameter_dict(
-                            "sensor_ip",
-                            "host_ip",
-                            "scan_phase",
-                            "return_mode",
-                            "frame_id",
-                            "rotation_speed",
-                            "data_port",
-                            "gnss_port",
-                            "cloud_min_angle",
-                            "cloud_max_angle",
-                            "packet_mtu_size",
-                            "dual_return_distance_threshold",
-                            "setup_sensor",
-                            "ptp_profile",
-                            "ptp_transport_type",
-                            "ptp_switch_type",
-                            "ptp_domain",
-                            "retry_hw",
-                        ),
-                    }
-                ],
-            )
-        )
-
     if IfCondition(LaunchConfiguration("enable_blockage_diag")).evaluate(context):
         nodes.append(
             ComposableNode(
@@ -385,11 +349,10 @@
         package="rclcpp_components",
         executable=LaunchConfiguration("container_executable"),
         composable_node_descriptions=nodes,
+        output="both",
         condition=UnlessCondition(LaunchConfiguration("use_pointcloud_container")),
-        output="both",
-    )
-
-<<<<<<< HEAD
+    )
+
     load_composable_nodes = LoadComposableNodes(
         composable_node_descriptions=nodes,
         target_container=LaunchConfiguration("pointcloud_container_name"),
@@ -397,40 +360,6 @@
     )
 
     return [container, load_composable_nodes]
-=======
-    blockage_diag_component = ComposableNode(
-        package="autoware_pointcloud_preprocessor",
-        plugin="autoware::pointcloud_preprocessor::BlockageDiagComponent",
-        name="blockage_diag",
-        remappings=[
-            ("input", "pointcloud_raw_ex"),
-            ("output", "blockage_diag/pointcloud"),
-        ],
-        parameters=[
-            {
-                "angle_range": [
-                    float(context.perform_substitution(LaunchConfiguration("cloud_min_angle"))),
-                    float(context.perform_substitution(LaunchConfiguration("cloud_max_angle"))),
-                ],
-                "horizontal_ring_id": LaunchConfiguration("horizontal_ring_id"),
-                "vertical_bins": LaunchConfiguration("vertical_bins"),
-                "is_channel_order_top2down": LaunchConfiguration("is_channel_order_top2down"),
-                "max_distance_range": LaunchConfiguration("max_range"),
-                "horizontal_resolution": LaunchConfiguration("horizontal_resolution"),
-            }
-        ]
-        + [load_composable_node_param("blockage_diagnostics_param_file")],
-        extra_arguments=[{"use_intra_process_comms": LaunchConfiguration("use_intra_process")}],
-    )
-
-    blockage_diag_loader = LoadComposableNodes(
-        composable_node_descriptions=[blockage_diag_component],
-        target_container=container,
-        condition=IfCondition(LaunchConfiguration("enable_blockage_diag")),
-    )
-
-    return [container, blockage_diag_loader]
->>>>>>> 6ebfda0b
 
 
 def generate_launch_description():
