<launch>

  <!-- Params -->
  <arg name="launch_driver" default="true"/>

  <arg name="model" default="PandarXT32"/>
  <arg name="sensor_frame" default="pandar"/>
  <arg name="return_mode" default="Strongest"/>
  <arg name="sensor_ip" default="192.168.1.201"/>
  <arg name="host_ip" default="255.255.255.255"/>
  <arg name="data_port" default="2368"/>
  <arg name="scan_phase" default="0.0"/>
  <arg name="cloud_min_angle" default="0"/>
  <arg name="cloud_max_angle" default="360"/>
  <arg name="max_range" default="120.0"/>
  <arg name="dual_return_distance_threshold" default="0.1"/>
  <arg name="vehicle_mirror_param_file"/>
  <arg name="container_name" default="hesai_node_container"/>
  <arg name="pointcloud_container_name" default="pointcloud_container"/>
  <arg name="use_pointcloud_container" default="false"/>
  <arg name="use_cuda_preprocessor" default="false"/>

  <include file="$(find-pkg-share common_sensor_launch)/launch/nebula_node_container.launch.py">
    <arg name="launch_driver" value="$(var launch_driver)"/>
    <arg name="sensor_model" value="$(var model)"/>
    <arg name="frame_id" value="$(var sensor_frame)"/>
    <arg name="return_mode" value="$(var return_mode)"/>
    <arg name="sensor_ip" value="$(var sensor_ip)"/>
    <arg name="host_ip" value="$(var host_ip)"/>
    <arg name="data_port" value="$(var data_port)"/>
    <arg name="scan_phase" value="$(var scan_phase)"/>
    <arg name="cloud_min_angle" value="$(var cloud_min_angle)"/>
    <arg name="cloud_max_angle" value="$(var cloud_max_angle)"/>
    <arg name="max_range" value="$(var max_range)"/>
    <arg name="dual_return_distance_threshold" value="$(var dual_return_distance_threshold)"/>
    <arg name="vehicle_mirror_param_file" value="$(var vehicle_mirror_param_file)"/>
    <arg name="container_name" value="$(var container_name)"/>
    <arg name="use_intra_process" value="true"/>
    <arg name="use_multithread" value="true"/>
    <arg name="ptp_profile" value="automotive"/>
    <arg name="ptp_switch_type" value="NON_TSN"/>
    <arg name="ptp_transport_type" value="L2"/>
    <arg name="setup_sensor" value="true"/>
    <arg name="retry_hw" value="true"/>
<<<<<<< HEAD
    <arg name="container_name" value="$(var container_name)"/>
    <arg name="pointcloud_container_name" value="$(var pointcloud_container_name)"/>
    <arg name="use_pointcloud_container" value="$(var use_pointcloud_container)"/>
    <arg name="use_cuda_preprocessor" value="$(var use_cuda_preprocessor)"/>
=======
>>>>>>> fdbcf80e
  </include>
</launch><|MERGE_RESOLUTION|>--- conflicted
+++ resolved
@@ -35,6 +35,9 @@
     <arg name="dual_return_distance_threshold" value="$(var dual_return_distance_threshold)"/>
     <arg name="vehicle_mirror_param_file" value="$(var vehicle_mirror_param_file)"/>
     <arg name="container_name" value="$(var container_name)"/>
+    <arg name="pointcloud_container_name" value="$(var pointcloud_container_name)"/>
+    <arg name="use_pointcloud_container" value="$(var use_pointcloud_container)"/>
+    <arg name="use_cuda_preprocessor" value="$(var use_cuda_preprocessor)"/>
     <arg name="use_intra_process" value="true"/>
     <arg name="use_multithread" value="true"/>
     <arg name="ptp_profile" value="automotive"/>
@@ -42,12 +45,5 @@
     <arg name="ptp_transport_type" value="L2"/>
     <arg name="setup_sensor" value="true"/>
     <arg name="retry_hw" value="true"/>
-<<<<<<< HEAD
-    <arg name="container_name" value="$(var container_name)"/>
-    <arg name="pointcloud_container_name" value="$(var pointcloud_container_name)"/>
-    <arg name="use_pointcloud_container" value="$(var use_pointcloud_container)"/>
-    <arg name="use_cuda_preprocessor" value="$(var use_cuda_preprocessor)"/>
-=======
->>>>>>> fdbcf80e
   </include>
 </launch>