<launch>

  <arg name="launch_driver" default="true"/>
  <arg name="host_ip" default="192.168.1.10"/>
  <arg name="use_concat_filter" default="true"/>
  <arg name ="vehicle_id" default="$(env VEHICLE_ID default)"/>
  <arg name="vehicle_mirror_param_file"/>
  <arg name="use_pointcloud_container" default="false" description="launch pointcloud container"/>
  <arg name="pointcloud_container_name" default="pointcloud_container"/>
  <arg name="enable_blockage_diag" default="true"/>

  <group>
    <push-ros-namespace namespace="lidar"/>

    <group>
      <push-ros-namespace namespace="top"/>
      <include file="$(find-pkg-share common_sensor_launch)/launch/velodyne_VLS128.launch.xml">
        <arg name="max_range" value="250.0"/>
        <arg name="sensor_frame" value="velodyne_top"/>
        <arg name="sensor_ip" value="192.168.1.201"/>
        <arg name="host_ip" value="$(var host_ip)"/>
        <arg name="data_port" value="2368"/>
        <arg name="scan_phase" value="300.0"/>
        <arg name="launch_driver" value="$(var launch_driver)"/>
        <arg name="vehicle_mirror_param_file" value="$(var vehicle_mirror_param_file)"/>
<<<<<<< HEAD
        <arg name="use_pointcloud_container" value="$(var use_pointcloud_container)"/>
        <arg name="container_name" value="$(var pointcloud_container_name)"/>
        <arg name="vertical_bins" value="128"/>
        <arg name="horizontal_ring_id" value="64"/>
        <arg name="is_channel_order_top2down" value="false"/>
        <arg name="horizontal_resolution" value="0.4"/>
        <arg name="enable_blockage_diag" value="$(var enable_blockage_diag)"/>
=======
        <arg name="container_name" value="pointcloud_container"/>
>>>>>>> 90b7aba9
      </include>
    </group>

    <group>
      <push-ros-namespace namespace="left"/>
      <include file="$(find-pkg-share common_sensor_launch)/launch/velodyne_VLP16.launch.xml">
        <arg name="max_range" value="5.0"/>
        <arg name="sensor_frame" value="velodyne_left"/>
        <arg name="sensor_ip" value="192.168.1.202"/>
        <arg name="host_ip" value="$(var host_ip)"/>
        <arg name="data_port" value="2369"/>
        <arg name="scan_phase" value="180.0"/>
        <arg name="cloud_min_angle" value="300"/>
        <arg name="cloud_max_angle" value="60"/>
        <arg name="launch_driver" value="$(var launch_driver)"/>
        <arg name="vehicle_mirror_param_file" value="$(var vehicle_mirror_param_file)"/>
<<<<<<< HEAD
        <arg name="use_pointcloud_container" value="$(var use_pointcloud_container)"/>
        <arg name="container_name" value="$(var pointcloud_container_name)"/>
        <arg name="vertical_bins" value="16"/>
        <arg name="horizontal_ring_id" value="0"/>
        <arg name="is_channel_order_top2down" value="false"/>
        <arg name="horizontal_resolution" value="0.4"/>
        <arg name="enable_blockage_diag" value="$(var enable_blockage_diag)"/>
=======
        <arg name="container_name" value="pointcloud_container"/>
>>>>>>> 90b7aba9
      </include>
    </group>

    <group>
      <push-ros-namespace namespace="right"/>
      <include file="$(find-pkg-share common_sensor_launch)/launch/velodyne_VLP16.launch.xml">
        <arg name="max_range" value="5.0"/>
        <arg name="sensor_frame" value="velodyne_right"/>
        <arg name="sensor_ip" value="192.168.1.203"/>
        <arg name="host_ip" value="$(var host_ip)"/>
        <arg name="data_port" value="2370"/>
        <arg name="scan_phase" value="180.0"/>
        <arg name="cloud_min_angle" value="300"/>
        <arg name="cloud_max_angle" value="60"/>
        <arg name="launch_driver" value="$(var launch_driver)"/>
        <arg name="vehicle_mirror_param_file" value="$(var vehicle_mirror_param_file)"/>
<<<<<<< HEAD
        <arg name="use_pointcloud_container" value="$(var use_pointcloud_container)"/>
        <arg name="container_name" value="$(var pointcloud_container_name)"/>
        <arg name="vertical_bins" value="16"/>
        <arg name="horizontal_ring_id" value="0"/>
        <arg name="is_channel_order_top2down" value="false"/>
        <arg name="horizontal_resolution" value="0.4"/>
        <arg name="enable_blockage_diag" value="$(var enable_blockage_diag)"/>
=======
        <arg name="container_name" value="pointcloud_container"/>
>>>>>>> 90b7aba9
      </include>
    </group>

    <group>
      <push-ros-namespace namespace="rear"/>
      <include file="$(find-pkg-share common_sensor_launch)/launch/velodyne_VLP16.launch.xml">
        <arg name="max_range" value="1.5"/>
        <arg name="sensor_frame" value="velodyne_rear"/>
        <arg name="sensor_ip" value="192.168.1.204"/>
        <arg name="host_ip" value="$(var host_ip)"/>
        <arg name="data_port" value="2371"/>
        <arg name="scan_phase" value="180.0"/>
        <arg name="cloud_min_angle" value="300"/>
        <arg name="cloud_max_angle" value="60"/>
        <arg name="launch_driver" value="$(var launch_driver)"/>
        <arg name="vehicle_mirror_param_file" value="$(var vehicle_mirror_param_file)"/>
<<<<<<< HEAD
        <arg name="use_pointcloud_container" value="$(var use_pointcloud_container)"/>
        <arg name="container_name" value="$(var pointcloud_container_name)"/>
        <arg name="vertical_bins" value="16"/>
        <arg name="horizontal_ring_id" value="0"/>
        <arg name="is_channel_order_top2down" value="false"/>
        <arg name="horizontal_resolution" value="0.4"/>
        <arg name="enable_blockage_diag" value="$(var enable_blockage_diag)"/>
=======
        <arg name="container_name" value="pointcloud_container"/>
>>>>>>> 90b7aba9
      </include>
    </group>

    <!-- <group>
      <push-ros-namespace namespace="front_left"/>
      <include file="$(find-pkg-share common_sensor_launch)/launch/livox_horizon.launch.py">
        <arg name="sensor_frame" value="livox_front_left" />
        <arg name="bd_code_param_path" value="$(find-pkg-share individual_params)/config/$(var vehicle_id)/aip_xx1/livox_front_left_bd_code.param.yaml" />
        <arg name="launch_driver" value="$(var launch_driver)" />
        <arg name="vehicle_mirror_param_file" value="$(var vehicle_mirror_param_file)" />
      </include>
    </group>

    <group>
      <push-ros-namespace namespace="front_right"/>
      <include file="$(find-pkg-share common_sensor_launch)/launch/livox_horizon.launch.py">
        <arg name="sensor_frame" value="livox_front_right" />
        <arg name="bd_code_param_path" value="$(find-pkg-share individual_params)/config/$(var vehicle_id)/aip_xx1/livox_front_right_bd_code.param.yaml" />
        <arg name="launch_driver" value="$(var launch_driver)" />
        <arg name="vehicle_mirror_param_file" value="$(var vehicle_mirror_param_file)" />
      </include>
    </group> -->

    <include file="$(find-pkg-share aip_xx1_launch)/launch/pointcloud_preprocessor.launch.py">
      <arg name="base_frame" value="base_link"/>
      <arg name="use_intra_process" value="true"/>
      <arg name="use_multithread" value="true"/>
      <arg name="use_pointcloud_container" value="$(var use_pointcloud_container)"/>
      <arg name="pointcloud_container_name" value="$(var pointcloud_container_name)"/>
    </include>

  </group>
</launch><|MERGE_RESOLUTION|>--- conflicted
+++ resolved
@@ -23,17 +23,12 @@
         <arg name="scan_phase" value="300.0"/>
         <arg name="launch_driver" value="$(var launch_driver)"/>
         <arg name="vehicle_mirror_param_file" value="$(var vehicle_mirror_param_file)"/>
-<<<<<<< HEAD
-        <arg name="use_pointcloud_container" value="$(var use_pointcloud_container)"/>
-        <arg name="container_name" value="$(var pointcloud_container_name)"/>
+        <arg name="container_name" value="pointcloud_container"/>
         <arg name="vertical_bins" value="128"/>
         <arg name="horizontal_ring_id" value="64"/>
         <arg name="is_channel_order_top2down" value="false"/>
         <arg name="horizontal_resolution" value="0.4"/>
         <arg name="enable_blockage_diag" value="$(var enable_blockage_diag)"/>
-=======
-        <arg name="container_name" value="pointcloud_container"/>
->>>>>>> 90b7aba9
       </include>
     </group>
 
@@ -50,17 +45,12 @@
         <arg name="cloud_max_angle" value="60"/>
         <arg name="launch_driver" value="$(var launch_driver)"/>
         <arg name="vehicle_mirror_param_file" value="$(var vehicle_mirror_param_file)"/>
-<<<<<<< HEAD
-        <arg name="use_pointcloud_container" value="$(var use_pointcloud_container)"/>
-        <arg name="container_name" value="$(var pointcloud_container_name)"/>
+        <arg name="container_name" value="pointcloud_container"/>
         <arg name="vertical_bins" value="16"/>
         <arg name="horizontal_ring_id" value="0"/>
         <arg name="is_channel_order_top2down" value="false"/>
         <arg name="horizontal_resolution" value="0.4"/>
         <arg name="enable_blockage_diag" value="$(var enable_blockage_diag)"/>
-=======
-        <arg name="container_name" value="pointcloud_container"/>
->>>>>>> 90b7aba9
       </include>
     </group>
 
@@ -77,17 +67,12 @@
         <arg name="cloud_max_angle" value="60"/>
         <arg name="launch_driver" value="$(var launch_driver)"/>
         <arg name="vehicle_mirror_param_file" value="$(var vehicle_mirror_param_file)"/>
-<<<<<<< HEAD
-        <arg name="use_pointcloud_container" value="$(var use_pointcloud_container)"/>
-        <arg name="container_name" value="$(var pointcloud_container_name)"/>
+        <arg name="container_name" value="pointcloud_container"/>
         <arg name="vertical_bins" value="16"/>
         <arg name="horizontal_ring_id" value="0"/>
         <arg name="is_channel_order_top2down" value="false"/>
         <arg name="horizontal_resolution" value="0.4"/>
         <arg name="enable_blockage_diag" value="$(var enable_blockage_diag)"/>
-=======
-        <arg name="container_name" value="pointcloud_container"/>
->>>>>>> 90b7aba9
       </include>
     </group>
 
@@ -104,17 +89,12 @@
         <arg name="cloud_max_angle" value="60"/>
         <arg name="launch_driver" value="$(var launch_driver)"/>
         <arg name="vehicle_mirror_param_file" value="$(var vehicle_mirror_param_file)"/>
-<<<<<<< HEAD
-        <arg name="use_pointcloud_container" value="$(var use_pointcloud_container)"/>
-        <arg name="container_name" value="$(var pointcloud_container_name)"/>
+        <arg name="container_name" value="pointcloud_container"/>
         <arg name="vertical_bins" value="16"/>
         <arg name="horizontal_ring_id" value="0"/>
         <arg name="is_channel_order_top2down" value="false"/>
         <arg name="horizontal_resolution" value="0.4"/>
         <arg name="enable_blockage_diag" value="$(var enable_blockage_diag)"/>
-=======
-        <arg name="container_name" value="pointcloud_container"/>
->>>>>>> 90b7aba9
       </include>
     </group>
 
