--- conflicted
+++ resolved
@@ -26,11 +26,8 @@
         <arg name="max_azimuth_deg" value="225.0"/>
         <arg name="calibration" value="$(find-pkg-share individual_params)/config/$(var vehicle_id)/aip_x2/pandar/front_lower.csv" />
         <arg name="launch_driver" value="$(var launch_driver)" />
-<<<<<<< HEAD
         <arg name="dual_return_filter_param_file" value="$(var dual_return_filter_param_file)" />
         <arg name="vehicle_param_file" value="$(var vehicle_param_file)" />
-=======
->>>>>>> 389ca5b7
         <arg name="vehicle_mirror_param_file" value="$(var vehicle_mirror_param_file)" />
       </include>
     </group>
@@ -48,11 +45,8 @@
         <arg name="return_mode" value="First" />
         <arg name="calibration" value="$(find-pkg-share individual_params)/config/$(var vehicle_id)/aip_x2/pandar/front_upper.csv" />
         <arg name="launch_driver" value="$(var launch_driver)" />
-<<<<<<< HEAD
         <arg name="dual_return_filter_param_file" value="$(var dual_return_filter_param_file)" />
         <arg name="vehicle_param_file" value="$(var vehicle_param_file)" />
-=======
->>>>>>> 389ca5b7
         <arg name="vehicle_mirror_param_file" value="$(var vehicle_mirror_param_file)" />
       </include>
     </group>
@@ -73,11 +67,8 @@
         <arg name="return_mode" value="Dual" />
         <arg name="calibration" value="$(find-pkg-share individual_params)/config/$(var vehicle_id)/aip_x2/pandar/left_upper.csv" />
         <arg name="launch_driver" value="$(var launch_driver)" />
-<<<<<<< HEAD
         <arg name="dual_return_filter_param_file" value="$(var dual_return_filter_param_file)" />
         <arg name="vehicle_param_file" value="$(var vehicle_param_file)" />
-=======
->>>>>>> 389ca5b7
         <arg name="vehicle_mirror_param_file" value="$(var vehicle_mirror_param_file)" />
       </include>
     </group>
@@ -96,11 +87,8 @@
         <arg name="return_mode" value="First" />
         <arg name="calibration" value="$(find-pkg-share individual_params)/config/$(var vehicle_id)/aip_x2/pandar/left_lower.csv" />
         <arg name="launch_driver" value="$(var launch_driver)" />
-<<<<<<< HEAD
         <arg name="dual_return_filter_param_file" value="$(var dual_return_filter_param_file)" />
         <arg name="vehicle_param_file" value="$(var vehicle_param_file)" />
-=======
->>>>>>> 389ca5b7
         <arg name="vehicle_mirror_param_file" value="$(var vehicle_mirror_param_file)" />
       </include>
     </group>
@@ -121,11 +109,8 @@
         <arg name="return_mode" value="Dual" />
         <arg name="calibration" value="$(find-pkg-share individual_params)/config/$(var vehicle_id)/aip_x2/pandar/right_upper.csv" />
         <arg name="launch_driver" value="$(var launch_driver)" />
-<<<<<<< HEAD
         <arg name="dual_return_filter_param_file" value="$(var dual_return_filter_param_file)" />
         <arg name="vehicle_param_file" value="$(var vehicle_param_file)" />
-=======
->>>>>>> 389ca5b7
         <arg name="vehicle_mirror_param_file" value="$(var vehicle_mirror_param_file)" />
       </include>
     </group>
@@ -144,11 +129,8 @@
         <arg name="return_mode" value="First" />
         <arg name="calibration" value="$(find-pkg-share individual_params)/config/$(var vehicle_id)/aip_x2/pandar/right_lower.csv" />
         <arg name="launch_driver" value="$(var launch_driver)" />
-<<<<<<< HEAD
         <arg name="dual_return_filter_param_file" value="$(var dual_return_filter_param_file)" />
         <arg name="vehicle_param_file" value="$(var vehicle_param_file)" />
-=======
->>>>>>> 389ca5b7
         <arg name="vehicle_mirror_param_file" value="$(var vehicle_mirror_param_file)" />
       </include>
     </group>
@@ -169,11 +151,8 @@
         <arg name="return_mode" value="Strongest" />
         <arg name="calibration" value="$(find-pkg-share individual_params)/config/$(var vehicle_id)/aip_x2/pandar/rear_lower.csv" />
         <arg name="launch_driver" value="$(var launch_driver)" />
-<<<<<<< HEAD
         <arg name="dual_return_filter_param_file" value="$(var dual_return_filter_param_file)" />
         <arg name="vehicle_param_file" value="$(var vehicle_param_file)" />
-=======
->>>>>>> 389ca5b7
         <arg name="vehicle_mirror_param_file" value="$(var vehicle_mirror_param_file)" />
       </include>
     </group>
@@ -192,11 +171,8 @@
         <arg name="return_mode" value="First" />
         <arg name="calibration" value="$(find-pkg-share individual_params)/config/$(var vehicle_id)/aip_x2/pandar/rear_upper.csv" />
         <arg name="launch_driver" value="$(var launch_driver)" />
-<<<<<<< HEAD
         <arg name="dual_return_filter_param_file" value="$(var dual_return_filter_param_file)" />
         <arg name="vehicle_param_file" value="$(var vehicle_param_file)" />
-=======
->>>>>>> 389ca5b7
         <arg name="vehicle_mirror_param_file" value="$(var vehicle_mirror_param_file)" />
       </include>
     </group>
